 #!/bin/bash
# Copyright (c) OpenGov 2014
############################
# Simple script that tarballs the build directory and puts it to s3. The script
# assumes that it is being run under a Travis CI environment.
# The deploy will only happen on a merge, that is when MASTER_REPO_SLUG and
# TRAVIS_REPO_SLUG are the same string. It will also git tag the current deploy
# and push it upstream if the TRAVIS_BRANCH matches the TAG_ON.
#
# When tarballing the build, it is expected that the current working directory
# be inside the build directory
#
# It expects the followin            g environment variables to be set:
#   TARBALL_TARGET_PATH   : The target path for the tarball to be created
#   GIT_TAG_NAME          : The name of the git tag you want to create
#   TAG_ON                                             : On what branch should a git tag be made. Use bash regex syntax
#
#   AWS_S3_TARGET_PATH    : The full s3 path to the tarball you want to upload, in the form of s3://<bucket>/<path>/<to>/<tarball name>
#   AWS_DEFAULT_REGION    : The s3 region to upload your tarball.
#   AWS_ACCESS_KEY_ID     : The aws access key id
#   AWS_SECRET_ACCESS_KEY : The aws secret access key
#
#   TRAVIS_BRANCH         : The name of the branch currently being built.
#   TRAVIS_COMMIT         : The commit that the current build is testing.
#   TRAVIS_PULL_REQUEST   : The pull request number if the current job is a pull request, "false" if it's not a pull request.
#   TRAVIS_BUILD_NUMBER   : The number of the current build (for example, "4").
#   TRAVIS_REPO_SLUG      : The slug (in form: owner_name/repo_name) of the repository currently being built.
#   TRAVIS_BUILD_DIR      : The absolute path to the directory where the repository

# Enable to exit on any failure
set -e -x

if [[ $TRAVIS_PULL_REQUEST == "false" ]]; then
    # Check if required environment variables are set
    if [ -z $GIT_REPO_NAME ]; then export GIT_REPO_NAME=`basename $TRAVIS_REPO_SLUG`; fi
    if [ -z $TARBALL_TARGET_PATH ]; then export TARBALL_TARGET_PATH=/tmp/$GIT_REPO_NAME.tar.gz; fi
    if [ -z $GIT_TAG_NAME ]; then export GIT_TAG_NAME=$TRAVIS_BRANCH-`date -u +%Y-%m-%d-%H-%M`; fi
    if [ -z $TAG_ON ]; then export TAG_ON=^production$ ; fi
    if [ -z $AWS_S3_TARGET_PATH ]; then export AWS_S3_TARGET_PATH=s3://og-deployments/$GIT_REPO_NAME/$TRAVIS_BRANCH/`date -u +%Y/%m`/$TRAVIS_COMMIT.tar.gz; fi
    if [ -z $AWS_DEFAULT_REGION ]; then export AWS_DEFAULT_REGION=us-east-1; fi
    if [ -z $AWS_ACCESS_KEY_ID ]; then echo "AWS_ACCESS_KEY_ID not set"; exit 1; fi
<<<<<<< HEAD
    
    set +x # Mask the secret key
=======
	
    # we don't want to spew the secrets
    set +x
>>>>>>> 9085264e
    if [ -z $AWS_SECRET_ACCESS_KEY ]; then echo "AWS_SECRET_ACCESS_KEY not set"; exit 1; fi
    set -x
    
    # Tar the build directory while excluding version control file
    cd $TRAVIS_BUILD_DIR
    tar --exclude-vcs -c -z -f $TARBALL_TARGET_PATH .
    
    # Official AWS CLI is used for uploading the tarball to S3
    sudo pip install --download-cache $HOME/.pip-cache awscli
    aws s3 cp --acl private $TARBALL_TARGET_PATH $AWS_S3_TARGET_PATH
    
    # Only create tag on specified branch and when not a pull request
    if [[ $TRAVIS_BRANCH =~ $TAG_ON ]]; then
	git config --global user.email "alerts+travis@opengov.com"
	git config --global user.name "og-travis"
	git tag -a $GIT_TAG_NAME -m "Pull request: $TRAVIS_PULL_REQUEST -- Travis build number: $TRAVIS_BUILD_NUMBER"
	git push origin $GIT_TAG_NAME;
    fi
fi<|MERGE_RESOLUTION|>--- conflicted
+++ resolved
@@ -39,25 +39,20 @@
     if [ -z $AWS_S3_TARGET_PATH ]; then export AWS_S3_TARGET_PATH=s3://og-deployments/$GIT_REPO_NAME/$TRAVIS_BRANCH/`date -u +%Y/%m`/$TRAVIS_COMMIT.tar.gz; fi
     if [ -z $AWS_DEFAULT_REGION ]; then export AWS_DEFAULT_REGION=us-east-1; fi
     if [ -z $AWS_ACCESS_KEY_ID ]; then echo "AWS_ACCESS_KEY_ID not set"; exit 1; fi
-<<<<<<< HEAD
-    
-    set +x # Mask the secret key
-=======
-	
+
     # we don't want to spew the secrets
     set +x
->>>>>>> 9085264e
     if [ -z $AWS_SECRET_ACCESS_KEY ]; then echo "AWS_SECRET_ACCESS_KEY not set"; exit 1; fi
     set -x
-    
+
     # Tar the build directory while excluding version control file
     cd $TRAVIS_BUILD_DIR
     tar --exclude-vcs -c -z -f $TARBALL_TARGET_PATH .
-    
+
     # Official AWS CLI is used for uploading the tarball to S3
     sudo pip install --download-cache $HOME/.pip-cache awscli
     aws s3 cp --acl private $TARBALL_TARGET_PATH $AWS_S3_TARGET_PATH
-    
+
     # Only create tag on specified branch and when not a pull request
     if [[ $TRAVIS_BRANCH =~ $TAG_ON ]]; then
 	git config --global user.email "alerts+travis@opengov.com"
